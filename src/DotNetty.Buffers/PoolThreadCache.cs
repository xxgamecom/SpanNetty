--- conflicted
+++ resolved
@@ -106,11 +106,7 @@
             }
 
             // We only need to watch the thread when any cache is used.
-<<<<<<< HEAD
-            if (this.tinySubPageDirectCaches != null || this.smallSubPageDirectCaches != null || this.normalDirectCaches != null 
-=======
             if (this.tinySubPageDirectCaches != null || this.smallSubPageDirectCaches != null || this.normalDirectCaches != null
->>>>>>> 656df28c
                 || this.tinySubPageHeapCaches != null || this.smallSubPageHeapCaches != null || this.normalHeapCaches != null)
             {
                 this.freeTask = this.Free0;
